# CLAUDE.md

This file provides guidance to Claude Code (claude.ai/code) when working with code in this repository.

## Project Overview

WeDefiDaily is a personal DeFi command center focused on Base-native incentives, ve-token governance, and multi-chain portfolio tracking. It's a TypeScript monorepo with:
- `apps/api` - Fastify-based API gateway with Prisma ORM
- `apps/web` - Next.js frontend with Tailwind CSS v4
- `docs/` - Project documentation and runbooks

## Development Commands

### Setup & Database
```bash
npm install                    # Install all dependencies
docker compose up -d postgres  # Start PostgreSQL
npm run db:push               # Push Prisma schema to database
npm run db:generate           # Generate Prisma client
npm run db:studio            # Open Prisma Studio
```

### Development
```bash
npm run dev:api              # Start API server (port 4000)
npm run dev:web              # Start web server (port 3000)
npm run dev:all              # Start both API and web servers concurrently
npm run build                # Build both workspaces
```

### Quality Checks
```bash
npm run lint                 # Lint both workspaces
npm run typecheck           # TypeScript type checking
npm run db:validate         # Validate Prisma schema
```

### Data Sync Jobs
```bash
npm run sync:balances           # Sync wallet balances via Alchemy + CoinGecko
npm run sync:governance         # Sync Aerodrome/Thena vote escrow data
npm run sync:rewards            # Sync claimable rewards across protocols
npm run sync:gammaswap          # Sync Gammaswap positions and risk metrics
npm run sync:performance        # Capture portfolio snapshots and historical prices
npm run calculate:performance   # Calculate and store performance metrics
npm run process:alerts          # Process alerts based on synced data
npm run generate:digest         # Generate daily digest (Markdown + CSV)
npm run check:price-thresholds  # Check price thresholds and generate alerts
```

### Testing
```bash
npm run test --workspace @wedefidaily/api      # Run API tests with Vitest
npm run test:run --workspace @wedefidaily/api  # Run tests once
```

## Architecture

### Core Modules
1. **Portfolio Engine** (`apps/api/src/services/`) - Aggregates wallet balances and positions across chains
<<<<<<< HEAD
2. **Performance Analytics** (`apps/api/src/services/performance.ts`) - P&L tracking, performance metrics, and portfolio analytics
3. **Vote Analytics** - Aerodrome/veTHE governance integration for bribe optimization
4. **Rewards Tracker** - Multi-protocol reward opportunity tracking with gas efficiency
5. **Alert Dispatcher** - Converts triggers into notifications
6. **Gammaswap Integration** - LP/borrow position risk analytics
=======
2. **Vote Analytics** - Aerodrome/veTHE governance integration for bribe optimization
3. **Rewards Tracker** - Multi-protocol reward opportunity tracking with gas efficiency
4. **Alert Dispatcher** - Converts triggers into notifications
5. **Gammaswap Integration** - LP/borrow position risk analytics
6. **Intelligence Alerts** (`apps/api/src/services/intelligence-alerts.ts`) - Smart insights generation based on historical data
7. **Digest Service** (`apps/api/src/services/digest.ts`) - Daily digest generation with multiple output formats
>>>>>>> 8653e886

### Data Flow
- Sync jobs ingest data via external APIs (Alchemy, CoinGecko, protocol APIs)
- Prisma ORM persists normalized data to PostgreSQL
- Fastify API exposes endpoints for frontend consumption
- Alert processing evaluates conditions and logs notifications
- Intelligence service analyzes snapshots for trends and generates contextual alerts

### Key Services
- **Alchemy Service** (`apps/api/src/services/alchemy.ts`) - On-chain balance fetching
- **CoinGecko Service** (`apps/api/src/services/coingecko.ts`) - Price data enrichment
- **Performance Service** (`apps/api/src/services/performance.ts`) - P&L calculations and metrics
- **Governance Service** (`apps/api/src/services/governance.ts`) - ve-token analytics
- **Rewards Service** (`apps/api/src/services/rewards.ts`) - Cross-protocol reward aggregation
- **Gammaswap Service** (`apps/api/src/services/gammaswap.ts`) - Position risk assessment
- **Alert Delivery** (`apps/api/src/services/alert-delivery.ts`) - Alert lifecycle management
- **Intelligence Alerts** (`apps/api/src/services/intelligence-alerts.ts`) - Trend analysis and smart alerts

## API Endpoints

- `GET /health` - Service health check with database connectivity
- `GET /v1/wallets` - List tracked wallets with pagination
- `POST /v1/wallets` - Create/update wallet entries
- `GET /v1/portfolio` - Aggregate portfolio balances and USD values
- `GET /v1/governance` - Governance locks and bribe leaderboard
- `GET /v1/rewards` - Claimable rewards with gas-adjusted profitability
- `GET /v1/gammaswap` - LP/borrow positions with health ratios
- `GET /v1/alerts` - Generated alerts with filtering by status/type/severity
- `GET /v1/price-thresholds` - Price monitoring thresholds for automated alerts
<<<<<<< HEAD
- `GET /v1/performance/metrics` - Portfolio performance metrics (Sharpe ratio, max drawdown, volatility)
- `GET /v1/performance/history` - Historical portfolio values for charting
- `GET /v1/performance/price-changes` - Token price changes over time
- `GET /v1/performance/snapshots` - Detailed portfolio snapshots with position breakdowns
=======
- `GET /v1/digests` - List generated digests with content
>>>>>>> 8653e886

## Project Management

- Follow `docs/project-management.md` for issue templates and PR checklists
- Use roadmap deliverable issue template for all roadmap items
- Branch naming: `feature/<roadmap-id>/<description>`
- Update `docs/roadmap-issue-tracker.md` when opening/closing issues
- Include evidence (logs, screenshots) in PRs and link back to issues

## Environment Setup

Copy `.env.example` to `.env` and configure:
- Database connection for PostgreSQL
- API keys for Alchemy, CoinGecko, protocol integrations
- Without API keys, jobs will use mock data for development

## Testing Strategy

- Unit tests with Vitest for service modules
- Mock services available (e.g., `gammaswap-mock.ts`) for testing without API dependencies
- Integration tests validate full data sync workflows
- CI runs lint, typecheck, and Prisma validation on all PRs<|MERGE_RESOLUTION|>--- conflicted
+++ resolved
@@ -58,20 +58,13 @@
 
 ### Core Modules
 1. **Portfolio Engine** (`apps/api/src/services/`) - Aggregates wallet balances and positions across chains
-<<<<<<< HEAD
 2. **Performance Analytics** (`apps/api/src/services/performance.ts`) - P&L tracking, performance metrics, and portfolio analytics
 3. **Vote Analytics** - Aerodrome/veTHE governance integration for bribe optimization
 4. **Rewards Tracker** - Multi-protocol reward opportunity tracking with gas efficiency
 5. **Alert Dispatcher** - Converts triggers into notifications
 6. **Gammaswap Integration** - LP/borrow position risk analytics
-=======
-2. **Vote Analytics** - Aerodrome/veTHE governance integration for bribe optimization
-3. **Rewards Tracker** - Multi-protocol reward opportunity tracking with gas efficiency
-4. **Alert Dispatcher** - Converts triggers into notifications
-5. **Gammaswap Integration** - LP/borrow position risk analytics
-6. **Intelligence Alerts** (`apps/api/src/services/intelligence-alerts.ts`) - Smart insights generation based on historical data
-7. **Digest Service** (`apps/api/src/services/digest.ts`) - Daily digest generation with multiple output formats
->>>>>>> 8653e886
+7. **Intelligence Alerts** (`apps/api/src/services/intelligence-alerts.ts`) - Smart insights generation based on historical data
+8. **Digest Service** (`apps/api/src/services/digest.ts`) - Daily digest generation with multiple output formats
 
 ### Data Flow
 - Sync jobs ingest data via external APIs (Alchemy, CoinGecko, protocol APIs)
@@ -101,14 +94,15 @@
 - `GET /v1/gammaswap` - LP/borrow positions with health ratios
 - `GET /v1/alerts` - Generated alerts with filtering by status/type/severity
 - `GET /v1/price-thresholds` - Price monitoring thresholds for automated alerts
-<<<<<<< HEAD
 - `GET /v1/performance/metrics` - Portfolio performance metrics (Sharpe ratio, max drawdown, volatility)
 - `GET /v1/performance/history` - Historical portfolio values for charting
 - `GET /v1/performance/price-changes` - Token price changes over time
 - `GET /v1/performance/snapshots` - Detailed portfolio snapshots with position breakdowns
-=======
+- `GET /v1/risk-analytics/correlation-matrix` - Cross-position correlation analysis
+- `GET /v1/risk-analytics/protocol-exposure` - Protocol concentration risk metrics
+- `GET /v1/risk-analytics/volatility` - Historical volatility tracking and analysis
+- `GET /v1/risk-analytics/dashboard` - Comprehensive risk analytics overview
 - `GET /v1/digests` - List generated digests with content
->>>>>>> 8653e886
 
 ## Project Management
 
