--- conflicted
+++ resolved
@@ -11,12 +11,9 @@
 import { alertsRoutes } from './routes/alerts';
 import { priceThresholdRoutes } from './routes/price-thresholds';
 import { tokenRoutes } from './routes/tokens';
-<<<<<<< HEAD
 import { performanceRoutes } from './routes/performance';
 import { riskAnalyticsRoutes } from './routes/risk-analytics';
-=======
 import { digestRoutes } from './routes/digest';
->>>>>>> 8653e886
 
 export interface BuildAppOptions {
   enableRequestLogging?: boolean;
@@ -51,12 +48,9 @@
   await app.register(alertsRoutes, { prefix: '/v1/alerts' });
   await app.register(priceThresholdRoutes, { prefix: '/v1/price-thresholds' });
   await app.register(tokenRoutes, { prefix: '/v1/tokens' });
-<<<<<<< HEAD
   await app.register(performanceRoutes, { prefix: '/v1/performance' });
   await app.register(riskAnalyticsRoutes, { prefix: '/v1/risk-analytics' });
-=======
   await app.register(digestRoutes, { prefix: '/v1/digest' });
->>>>>>> 8653e886
 
   return app;
 }